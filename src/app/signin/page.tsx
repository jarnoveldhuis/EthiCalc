--- conflicted
+++ resolved
@@ -1,9 +1,12 @@
+// src/app/signin/page.jsx
 // src/app/signin/page.jsx
 "use client";
 
 import { GoogleAuthProvider, signInWithPopup } from "firebase/auth";
 import { auth } from "@/core/firebase/firebase"; // Correct path based on your structure
+import { auth } from "@/core/firebase/firebase"; // Correct path based on your structure
 import { useRouter } from "next/navigation";
+import Image from 'next/image'; // Import Next.js Image component
 import Image from 'next/image'; // Import Next.js Image component
 
 export default function SigninPage() {
@@ -15,9 +18,12 @@
       const result = await signInWithPopup(auth, provider);
       console.log("Google sign-in success:", result.user);
       // Redirect to dashboard after successful sign-in
+      // Redirect to dashboard after successful sign-in
       router.push("/dashboard");
     } catch (error) {
       console.error("Google sign-in error:", error);
+      // Consider showing a user-friendly error message here
+      alert("Failed to sign in with Google. Please try again.");
       // Consider showing a user-friendly error message here
       alert("Failed to sign in with Google. Please try again.");
     }
@@ -43,12 +49,25 @@
 
         {/* Title - Use card foreground variable */}
         <h1 className="text-2xl font-bold text-[var(--card-foreground)] mb-2"> {/* <-- TEXT COLOR CHANGED */}
-<<<<<<< HEAD
           Welcome to Value-Balance
-=======
-          Welcome to Virtue Balance
->>>>>>> e0cee2e7
         </h1>
+
+        {/* Premise Text - Use muted foreground variable */}
+        <p className="text-[var(--muted-foreground)] text-sm mb-6 px-4"> {/* <-- TEXT COLOR CHANGED */}
+          Understand the ethical impact of your spending and offset your &apos;societal debt&apos; by supporting relevent top-rated charities. Align your values with your wallet.
+        </p>
+
+        {/* Sign-in Button - Keep primary button styling */}
+        <button
+          onClick={handleGoogleSignIn}
+          className="w-full sm:w-auto inline-flex items-center justify-center px-6 py-2.5 bg-blue-600 hover:bg-blue-700 text-white font-medium rounded-lg shadow-md transition duration-150 ease-in-out focus:outline-none focus:ring-2 focus:ring-offset-2 focus:ring-blue-500"
+          // Note: You might want button variables too, but primary blue often works in light/dark
+        >
+          {/* Simple Google SVG Icon */}
+          <svg className="w-4 h-4 mr-2" aria-hidden="true" focusable="false" data-prefix="fab" data-icon="google" role="img" xmlns="http://www.w3.org/2000/svg" viewBox="0 0 488 512"><path fill="currentColor" d="M488 261.8C488 403.3 391.1 504 248 504 110.8 504 0 393.2 0 256S110.8 8 248 8c66.8 0 123 24.5 166.3 64.9l-67.5 64.9C258.5 52.6 94.3 116.6 94.3 256c0 86.5 69.1 156.6 153.7 156.6 98.2 0 135-70.4 140.8-106.9H248v-85.3h236.1c2.3 12.7 3.9 24.9 3.9 41.4z"></path></svg>
+          Sign In with Google
+        </button>
+
 
         {/* Premise Text - Use muted foreground variable */}
         <p className="text-[var(--muted-foreground)] text-sm mb-6 px-4"> {/* <-- TEXT COLOR CHANGED */}
